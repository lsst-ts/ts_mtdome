--- conflicted
+++ resolved
@@ -137,15 +137,6 @@
 # indicates whther they are used for commissioning (True) or not. Note that all
 # methods always are used for unit testing.
 ALL_METHODS_AND_INTERVALS = {
-<<<<<<< HEAD
-    "statusAMCS": (_AMCS_STATUS_PERIOD, True),
-    "statusApSCS": (_APSCS_STATUS_PERIOD, False),
-    "statusLCS": (_LCS_STATUS_PERIOD, False),
-    "statusLWSCS": (_LWSCS_STATUS_PERIOD, False),
-    "statusMonCS": (_MONCS_STATUS_PERIOD, False),
-    "statusRAD": (_RAD_STATUS_PERIOD, False),
-    "statusThCS": (_THCS_STATUS_PERIOD, False),
-=======
     CommandName.STATUS_AMCS: (_AMCS_STATUS_PERIOD, True),
     CommandName.STATUS_APSCS: (_APSCS_STATUS_PERIOD, True),
     CommandName.STATUS_LCS: (_LCS_STATUS_PERIOD, False),
@@ -153,7 +144,6 @@
     CommandName.STATUS_MONCS: (_MONCS_STATUS_PERIOD, False),
     CommandName.STATUS_RAD: (_RAD_STATUS_PERIOD, True),
     CommandName.STATUS_THCS: (_THCS_STATUS_PERIOD, False),
->>>>>>> d35bab8a
     "check_all_commands_have_replies": (_COMMANDS_REPLIED_PERIOD, True),
 }
 
